package main

import (
	"encoding/hex"
	"regexp"
	"strconv"
	"strings"

	"github.com/alash3al/redix/kvstore"
	"github.com/rs/xid"
)

// lpushCommand - LPUSH <LIST> <val1> [<val2> ...]
func lpushCommand(c Context) {
	var k string
	var vals []string
	var done []string

	if len(c.args) < 2 {
		c.WriteError("LPUSH command requires at least two arguments: LPUSH <list> <value> [<value> ...]")
		return
	}

	k, vals = c.args[0], c.args[1:]

	for _, v := range vals {
		offset := xid.New().String()
		key := k + "/{LIST}/" + offset
		if err := c.db.Set(key, v, -1); err != nil {
			done = append(done, "")
		}
		done = append(done, key)
	}

	c.WriteArray(len(done))
	for _, v := range done {
		c.WriteBulkString(hex.EncodeToString([]byte(v)))
	}
}

// lpushuCommand - LPUSHU <LIST> <val1> [<val2> ...]
func lpushuCommand(c Context) {
	var k string
	var vals []string
	var done []string

	if len(c.args) < 2 {
		c.WriteError("LPUSHU command requires at least two arguments: LPUSHU <list> <value> [<value> ...]")
		return
	}

	k, vals = c.args[0], c.args[1:]

	for _, v := range vals {
		offset := hex.EncodeToString([]byte(v))
		key := k + "/{LIST}/" + offset
		if err := c.db.Set(key, v, -1); err != nil {
			done = append(done, "")
		}
		done = append(done, key)
	}

	c.WriteArray(len(done))
	for _, v := range done {
		c.WriteBulkString(hex.EncodeToString([]byte(v)))
	}
}

// lrange - LRANGE <LIST> [<offset> <size>]
func lrangeCommand(c Context) {
	var key, offset string
	var limit int

	if len(c.args) < 1 {
<<<<<<< HEAD
		c.WriteError("LRANGE must has at least 1 argument, LRANGE <LIST> [<offset> <size>]")
=======
		c.WriteError("LGETALL must have at least one argument: LGETALL <list> [<offset> <size>]")
>>>>>>> 1b2d27e3
		return
	}

	key = c.args[0]
	prefix := key + "/{LIST}/"

	if len(c.args) > 1 {
		offset = c.args[1]
	}

	if len(c.args) > 2 {
		limit, _ = strconv.Atoi(c.args[2])
	}

	if offset == "" {
		offset = prefix
	} else {
		of, err := hex.DecodeString(offset)
		if err != nil {
			c.WriteError("invalid offset specified")
			return
		}
		offset = string(of)
	}

	data := []string{}
	loaded := 0
	err := c.db.Scan(kvstore.ScannerOptions{
		IncludeOffset: true,
		Offset:        offset,
		Prefix:        prefix,
		FetchValues:   true,
		Handler: func(k, v string) bool {
			if limit > 0 && (loaded >= limit) {
				return false
			}
			data = append(data, k, v)
			loaded++
			return true
		},
	})

	if err != nil {
		c.WriteError(err.Error())
		return
	}

	if len(data) == 0 {
		c.WriteNull()
		return
	}

	lastKey := ""
	if len(data) > 2 {
		lastKey = data[len(data)-2]
	}

	lastKey = hex.EncodeToString([]byte(lastKey))

	c.WriteArray(2)

	if lastKey != "" {
		c.WriteBulkString(lastKey)
	} else {
		c.WriteNull()
	}

	c.WriteArray(len(data) / 2)
	for i, v := range data {
		if i%2 == 0 {
			continue
		}
		c.WriteBulkString(v)
	}
}

// lremCommand - LREM <LIST> <val> [<val> <val> ...]
func lremCommand(c Context) {
	if len(c.args) < 1 {
		c.WriteError("LREM command requires at least one argument: LREM <key> [<val1> <val2> ...]")
		return
	}

	key, vals := c.args[0], c.args[1:]
	prefix := key + "/{LIST}/"
	valsMap := map[string]bool{}
	keys := []string{}

	for _, v := range vals {
		valsMap[v] = true
	}

	err := c.db.Scan(kvstore.ScannerOptions{
		Offset:        prefix,
		IncludeOffset: true,
		Prefix:        prefix,
		FetchValues:   true,
		Handler: func(k, v string) bool {
			if len(valsMap) < 1 || valsMap[v] {
				keys = append(keys, k)
			}
			return true
		},
	})

	if err != nil {
		c.WriteError(err.Error())
		return
	}

	if err := c.db.Del(keys); err != nil {
		c.WriteError(err.Error())
		return
	}

	c.WriteInt(len(keys))
}

// lcountCommand - LCOUNT <LIST>
func lcountCommand(c Context) {
	if len(c.args) < 1 {
		c.WriteError("LCOUNT command must have at least one argument: LCOUNT <list>")
		return
	}

	size := int64(0)
	prefix := c.args[0] + "/{LIST}/"
	c.db.Scan(kvstore.ScannerOptions{
		Offset:        prefix,
		IncludeOffset: true,
		Prefix:        prefix,
		FetchValues:   false,
		Handler: func(k, v string) bool {
			size++
			return true
		},
	})

	c.WriteInt64(size)
}

// lsumCommand - LSUM <list>
func lsumCommand(c Context) {
	if len(c.args) < 1 {
		c.WriteError("LSUM command must have at least one argument: LSUM <list>")
		return
	}

	sum := int64(0)
	prefix := c.args[0] + "/{LIST}/"
	c.db.Scan(kvstore.ScannerOptions{
		Offset:        prefix,
		IncludeOffset: true,
		Prefix:        prefix,
		FetchValues:   true,
		Handler: func(_, v string) bool {
			i, _ := strconv.ParseInt(v, 10, 64)
			sum += i
			return true
		},
	})

	c.WriteInt64(sum)
}

// lavgCommand - LSUM <list>
func lavgCommand(c Context) {
	if len(c.args) < 1 {
		c.WriteError("LSUM command must have at least one argument: LSUM <list>")
		return
	}

	sum := int64(0)
	size := int64(0)
	prefix := c.args[0] + "/{LIST}/"
	c.db.Scan(kvstore.ScannerOptions{
		Offset:        prefix,
		IncludeOffset: true,
		Prefix:        prefix,
		FetchValues:   true,
		Handler: func(_, v string) bool {
			i, _ := strconv.ParseInt(v, 10, 64)
			sum += i
			size++
			return true
		},
	})

	c.WriteInt64(sum / size)
}

// lminCommand - LMIN <list>
func lminCommand(c Context) {
	if len(c.args) < 1 {
		c.WriteError("LMIN command must have at least one argument: LMIN <list>")
		return
	}

	min := int64(0)
	started := false
	prefix := c.args[0] + "/{LIST}/"
	c.db.Scan(kvstore.ScannerOptions{
		Offset:        prefix,
		IncludeOffset: true,
		Prefix:        prefix,
		FetchValues:   true,
		Handler: func(_, v string) bool {
			i, _ := strconv.ParseInt(v, 10, 64)
			if !started {
				min = i
				started = true
			} else if i < min {
				min = i
			}
			return true
		},
	})

	c.WriteInt64(min)
}

// lmaxCommand - LMAX <list>
func lmaxCommand(c Context) {
	if len(c.args) < 1 {
		c.WriteError("LMAX command must have at least one argument: LMAX <list>")
		return
	}

	max := int64(0)
	started := false
	prefix := c.args[0] + "/{LIST}/"
	c.db.Scan(kvstore.ScannerOptions{
		Offset:        prefix,
		IncludeOffset: true,
		Prefix:        prefix,
		FetchValues:   true,
		Handler: func(_, v string) bool {
			i, _ := strconv.ParseInt(v, 10, 64)
			if !started {
				max = i
				started = true
			} else if i > max {
				max = i
			}
			return true
		},
	})

	c.WriteInt64(max)
}

// lsearchCommand - LSRCH <list> <pattern>
func lsearchCommand(c Context) {
	if len(c.args) < 2 {
		c.WriteError("LSRCH command must have at least two arguments: LSRCH <list> <regexp>")
		return
	}

	re, err := regexp.CompilePOSIX(c.args[1])
	if err != nil {
		c.WriteError(err.Error())
		return
	}

	result := []string{}

	prefix := c.args[0] + "/{LIST}/"
	c.db.Scan(kvstore.ScannerOptions{
		Offset:        prefix,
		IncludeOffset: true,
		Prefix:        prefix,
		FetchValues:   true,
		Handler: func(_, v string) bool {
			v = strings.ToLower(v)
			if re.MatchString(v) || strings.Contains(v, strings.ToLower(c.args[1])) {
				result = append(result, v)
			}
			return true
		},
	})

	c.WriteArray(len(result))
	for _, v := range result {
		c.WriteBulkString(v)
	}
}

// lsearchcountCommand - LSRCHCOUNT <list> <pattern>
func lsearchcountCommand(c Context) {
	if len(c.args) < 2 {
		c.WriteError("LSRCHCOUNT command must have at least two arguments: LSRCHCOUNT <list> <regexp>")
		return
	}

	re, err := regexp.CompilePOSIX(c.args[1])
	if err != nil {
		c.WriteError(err.Error())
		return
	}

	result := int64(0)

	prefix := c.args[0] + "/{LIST}/"
	c.db.Scan(kvstore.ScannerOptions{
		Offset:        prefix,
		IncludeOffset: true,
		Prefix:        prefix,
		FetchValues:   true,
		Handler: func(_, v string) bool {
			v = strings.ToLower(v)
			if re.MatchString(v) || strings.Contains(v, strings.ToLower(c.args[1])) {
				result++
			}
			return true
		},
	})

	c.WriteInt64(result)
}<|MERGE_RESOLUTION|>--- conflicted
+++ resolved
@@ -72,11 +72,7 @@
 	var limit int
 
 	if len(c.args) < 1 {
-<<<<<<< HEAD
 		c.WriteError("LRANGE must has at least 1 argument, LRANGE <LIST> [<offset> <size>]")
-=======
-		c.WriteError("LGETALL must have at least one argument: LGETALL <list> [<offset> <size>]")
->>>>>>> 1b2d27e3
 		return
 	}
 
